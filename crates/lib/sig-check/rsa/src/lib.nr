use dep::bignum::{params::BigNumParams, RuntimeBigNum};
use dep::rsa::rsa::verify_sha256_pkcs1v15; //, rsa::verify_sha256_pss, types::RBN2048, types::RBN4096};

use dep::std::hash::sha256;
use dep::utils::{DSCData, IDData, RSA2048Info, RSA4096Info};

<<<<<<< HEAD
// Index of where the public key is in the TBS certificate of the DSC
//global PUB_KEY_INDEX_IN_TBS_DSC = 261;

// It felt tidier to use a BYTES generic instead of BIT here.
fn verify_signature<let SIG_BYTES: u32, let IS_PSS: u32>(
=======
fn verify_signature<
    let MOD_BITS: u32,
    let IS_PSS: u32
>(
>>>>>>> 8dc2ac72
    msg_hash: [u8; 32],
    pubkey_bytes: [u8; SIG_BYTES],
    sig_bytes: [u8; SIG_BYTES],
    redc_param_bytes: [u8; SIG_BYTES + 1],
    exponent: u32,
) -> bool {
    assert(
        (SIG_BYTES == 512) | (SIG_BYTES == 256),
        "Only modulus of bit size 2048 and 4096 are supported",
    );

    // It's probably not secure to call an unconstrained function like this; since a malicious prover could provide some value `pubkey` unrelated to `pubkey_bytes`. You might want to call the _constrained_ version of this function.
    let pubkey = utils::from_byte_be_to_fields(pubkey_bytes);
    let redc_param = utils::from_byte_be_to_fields(redc_param_bytes);
    let params = BigNumParams::new(false, pubkey, redc_param);

    let signature = RuntimeBigNum::from_be_bytes(params, sig_bytes);

    // if (IS_PSS == 1) {
    // verify_sha256_pss::<(MOD_BITS + 119) / 120, MOD_BITS>(msg_hash, signature, MOD_BITS)
    // } else {
    verify_sha256_pkcs1v15(msg_hash, signature, exponent)
    // }
}

/**
* The Document Signing Certificate (DSC) is signed by the 
* Country Signing Certificate Authority (CSCA) of the issuing State.
* So using the CSCA certificate public key and the signature of 
* the TBS certificate of the DSC we can verify the authenticity of the DSC. 
* And since the CSCA certificate is our Trust Anchor, we have completed 
* the necessary chain of trust to verify the authenticity and validity of the passport.
*/
pub fn verify_dsc_signature_4096<let IS_PSS: u32>(
    dsc_data: DSCData,
    rsa_4096_info: RSA4096Info,
) -> bool {
    // Check that the public key of the DSC is the same as the one in the TBS certificate.
    // And since the TBS certificate is the data signed by the private key of the CSCA certificate
    // we can make sure the DSC, which signed the data of the passport, has been signed by the
    // root certificate of the issuing State (i.e. CSCA certificate) by verifying the signature below
    for i in 0..dsc_data.pubkey_size {
        assert(dsc_data.tbs_certificate[i + dsc_data.pubkey_index] == dsc_data.pubkey[i]);
    }

    let msg_hash = sha256(dsc_data.tbs_certificate);

    verify_signature::<_, IS_PSS>(
        msg_hash,
        rsa_4096_info.modulus,
        rsa_4096_info.signature,
        rsa_4096_info.modulus_redc_param,
        rsa_4096_info.exponent,
    )
}

pub fn verify_dsc_signature_2048<let IS_PSS: u32>(
    dsc_data: DSCData,
    rsa_2048_info: RSA2048Info,
) -> bool {
    // Check that the public key of the DSC is the same as the one in the TBS certificate.
    // And since the TBS certificate is the data signed by the private key of the CSCA certificate
    // we can make sure the DSC, which signed the data of the passport, has been signed by the
    // root certificate of the issuing State (i.e. CSCA certificate) by verifying the signature below
    for i in 0..dsc_data.pubkey_size {
        assert(dsc_data.tbs_certificate[i + dsc_data.pubkey_index] == dsc_data.pubkey[i]);
    }

    let msg_hash = sha256(dsc_data.tbs_certificate);

    verify_signature::<_, IS_PSS>(
        msg_hash,
        rsa_2048_info.modulus,
        rsa_2048_info.signature,
        rsa_2048_info.modulus_redc_param,
        rsa_2048_info.exponent,
    )
}

/**
* The Document Signing Certificate (DSC) signs the ID data, which is the hash of the
* all the data groups present in the ID. So using the DSC public key and this signature
* we can verify the authenticity of the ID data.
*/
pub fn verify_id_signature_4096<let IS_PSS: u32>(
    id_data: IDData,
    rsa_4096_info: RSA4096Info,
) -> bool {
    let msg_hash = sha256(id_data.signed_attributes);

    verify_signature::<_, IS_PSS>(
        msg_hash,
        rsa_4096_info.modulus,
        rsa_4096_info.signature,
        rsa_4096_info.modulus_redc_param,
        rsa_4096_info.exponent,
    )
}

/**
* The Document Signing Certificate (DSC) signs the ID data, which is the hash of the
* all the data groups present in the ID. So using the DSC public key and this signature
* we can verify the authenticity of the ID data.
*/
pub fn verify_id_signature_2048<let IS_PSS: u32>(
    id_data: IDData,
    rsa_2048_info: RSA2048Info,
) -> bool {
    let msg_hash = sha256(id_data.signed_attributes);

    verify_signature::<_, IS_PSS>(
        msg_hash,
        rsa_2048_info.modulus,
        rsa_2048_info.signature,
        rsa_2048_info.modulus_redc_param,
        rsa_2048_info.exponent,
    )
}<|MERGE_RESOLUTION|>--- conflicted
+++ resolved
@@ -4,18 +4,11 @@
 use dep::std::hash::sha256;
 use dep::utils::{DSCData, IDData, RSA2048Info, RSA4096Info};
 
-<<<<<<< HEAD
 // Index of where the public key is in the TBS certificate of the DSC
 //global PUB_KEY_INDEX_IN_TBS_DSC = 261;
 
 // It felt tidier to use a BYTES generic instead of BIT here.
 fn verify_signature<let SIG_BYTES: u32, let IS_PSS: u32>(
-=======
-fn verify_signature<
-    let MOD_BITS: u32,
-    let IS_PSS: u32
->(
->>>>>>> 8dc2ac72
     msg_hash: [u8; 32],
     pubkey_bytes: [u8; SIG_BYTES],
     sig_bytes: [u8; SIG_BYTES],
