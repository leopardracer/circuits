--- conflicted
+++ resolved
@@ -16,13 +16,8 @@
     // And since the TBS certificate is the data signed by the private key of the CSCA certificate
     // we can make sure the DSC, which signed the data of the passport, has been signed by the
     // root certificate of the issuing State (i.e. CSCA certificate) by verifying the signature below
-<<<<<<< HEAD
-    for i in 0..dsc_data.pubkey_size {
-        if (i < dsc_data.pubkey_size / 2) {
-=======
     for i in 0..dsc_data.pubkey.len() {
         if (i < dsc_data.pubkey_size / 2){
->>>>>>> 143766ef
             assert(dsc_data.tbs_certificate[i + dsc_data.pubkey_index] == dsc_data.pubkey[i]);
         } else if (i < dsc_data.pubkey_size) {
             // There is two bytes of padding in between the x and y coordinates of the public key
